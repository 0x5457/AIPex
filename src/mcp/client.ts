--- conflicted
+++ resolved
@@ -595,11 +595,7 @@
     },
     {
       name: "highlight_element",
-<<<<<<< HEAD
       description: "Permanently highlight DOM elements with intelligent auto-color detection for maximum contrast, featuring stunning visual effects including overlay borders, virtual mouse arrows and other advanced styles",
-=======
-      description: "Permanently highlight DOM elements with intelligent auto-color detection for maximum contrast, featuring stunning visual effects including overlay borders, virtual mouse arrows, spotlights and other advanced styles",
->>>>>>> c498e06a
       inputSchema: {
         type: "object",
         properties: {
@@ -617,13 +613,8 @@
           },
           style: {
             type: "string",
-<<<<<<< HEAD
             enum: ["glow", "pulse", "shine", "bounce", "outline", "background", "border", "shadow", "gradient", "neon", "overlay", "cursor", "frame", "pointer"],
             description: "Highlight style: 'glow' (glowing effect, default), 'pulse' (pulsing animation), 'shine' (shining sweep), 'bounce' (bouncing animation), 'outline' (outline border), 'background' (background color), 'border' (solid border), 'shadow' (drop shadow), 'gradient' (animated gradient), 'neon' (neon light effect), 'overlay' (overlay border), 'cursor' (virtual mouse arrow), 'frame' (colored frame), 'pointer' (pointing arrow)"
-=======
-            enum: ["glow", "pulse", "shine", "bounce", "outline", "background", "border", "shadow", "gradient", "neon", "overlay", "cursor", "spotlight", "frame", "pointer"],
-            description: "Highlight style: 'glow' (glowing effect, default), 'pulse' (pulsing animation), 'shine' (shining sweep), 'bounce' (bouncing animation), 'outline' (outline border), 'background' (background color), 'border' (solid border), 'shadow' (drop shadow), 'gradient' (animated gradient), 'neon' (neon light effect), 'overlay' (overlay border), 'cursor' (virtual mouse arrow), 'spotlight' (spotlight effect), 'frame' (colored frame), 'pointer' (pointing arrow)"
->>>>>>> c498e06a
           },
           intensity: {
             type: "string",
@@ -947,7 +938,6 @@
         required: []
       }
     },
-<<<<<<< HEAD
     {
       name: "download_text_as_markdown",
       description: "Download text content as a markdown file to the user's local filesystem. Generate a descriptive filename and folder structure based on the content type and purpose.",
@@ -1054,8 +1044,6 @@
       }
     },
 
-=======
->>>>>>> c498e06a
     // Sessions
     {
       name: "get_sessions",
@@ -1202,11 +1190,7 @@
     // Screenshot tools
     {
       name: "capture_screenshot",
-<<<<<<< HEAD
       description: "Capture screenshot of current visible tab and return as base64 data URL. Summarize your actions or describe the highlighted sections and generate an image name to display.",
-=======
-      description: "Capture screenshot of current visible tab and return as base64 data URL",
->>>>>>> c498e06a
       inputSchema: {
         type: "object",
         properties: {},
@@ -1215,11 +1199,7 @@
     },
     {
       name: "capture_tab_screenshot",
-<<<<<<< HEAD
       description: "Capture screenshot of a specific tab by ID. Summarize your actions or describe the highlighted sections and generate an image name to display.",
-=======
-      description: "Capture screenshot of a specific tab by ID",
->>>>>>> c498e06a
       inputSchema: {
         type: "object",
         properties: {
@@ -1233,11 +1213,7 @@
     },
     {
       name: "capture_screenshot_to_clipboard",
-<<<<<<< HEAD
       description: "Capture screenshot of current tab and save directly to clipboard. Summarize your actions or describe the highlighted sections and generate an image name to display.",
-=======
-      description: "Capture screenshot of current tab and save directly to clipboard",
->>>>>>> c498e06a
       inputSchema: {
         type: "object",
         properties: {},
@@ -1246,11 +1222,7 @@
     },
     {
       name: "read_clipboard_image",
-<<<<<<< HEAD
       description: "Read image from clipboard and return as base64 data URL for display. Summarize your actions or describe the highlighted sections and generate an image name to display.",
-=======
-      description: "Read image from clipboard and return as base64 data URL for display",
->>>>>>> c498e06a
       inputSchema: {
         type: "object",
         properties: {},
@@ -1259,17 +1231,12 @@
     },
     {
       name: "get_clipboard_image_info",
-<<<<<<< HEAD
       description: "Check if clipboard contains an image and get basic info without reading full data. Summarize your actions or describe the highlighted sections and generate an image name to display.",
-=======
-      description: "Check if clipboard contains an image and get basic info without reading full data",
->>>>>>> c498e06a
-      inputSchema: {
-        type: "object",
-        properties: {},
-        required: []
-      }
-<<<<<<< HEAD
+      inputSchema: {
+        type: "object",
+        properties: {},
+        required: []
+      }
     },
     {
       name: "download_current_chat_images",
@@ -1298,8 +1265,6 @@
         },
         required: []
       }
-=======
->>>>>>> c498e06a
     }
   ]
 
@@ -1312,11 +1277,6 @@
     return { tools: this.tools }
   }
 
-<<<<<<< HEAD
-  async callTool(name: string, args: any) {
-    console.log('🔧 [DEBUG] MCP Client calling tool:', name, 'with args:', args)
-    return await callMcpTool({ tool: name as any, args })
-=======
   async callTool(name: string, args: any, messageId?: string) {
     // 如果工具是 action 类型，先执行截图
     const tool = this.tools.find(t => t.name === name)
@@ -1366,7 +1326,6 @@
     }
     
     return result
->>>>>>> c498e06a
   }
 
   getToolDescriptions() {
